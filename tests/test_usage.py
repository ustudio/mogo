"""
A variety of tests to cover the majority of the functionality
in mogo. I'd really like to get this to 100% code coverage...

NOTES:
I use safe=True for most of the save operations because sometimes
it was too quick and a find or search operation performed immediately
afterwards would not return the new object.

You need to have mongod running on the local machine for this
to run. Will probably add config options later for testing
remote machines.

If for some reason you have a database named "_mogotest", you will
probably want to change DBNAME. :)
"""

import unittest
import mogo
<<<<<<< HEAD
from mogo import PolyModel, Model, connect, Field, ReferenceField, DESC
=======
from mogo import Model, connect, Field, ReferenceField, DESC, ConstantField
>>>>>>> ad4addab
from mogo.connection import Connection
import pymongo
import pymongo.objectid
import sys
from datetime import datetime

DBNAME = '_mogotest'
ALTDB = "_mogotest2"
DELETE = True

class Foo(Model):
    bar = Field(unicode)
    typeless = Field()
    dflt = Field(unicode, default=u'dflt')
    callme = Field(unicode, default=lambda: u'funtimes')
    dtnow = Field(datetime, default=lambda: datetime.now())

    def __unicode__(self):
        return "FOOBAR"

Foo.ref = ReferenceField(Foo)

class Company(Model):
    name = Field(str)

    @property
    def people(self):
        return Person.search(company=self)

class Person(Model):
    _name = "people"
    company = ReferenceField(Company)
    name = Field(str)
    email = Field(str)

class SubPerson(Person):
<<<<<<< HEAD
    """ Testing simple inheritance """
    another_field = Field(str)


class Car(PolyModel):
    """ Base model for alternate inheritance """
    doors = Field(int, default=4)
    wheels = Field(int, default=4)
    type = Field(unicode, default=u"car")

    @classmethod
    def get_child_key(cls):
        return "type"

    def drive(self):
        """ Example method to overwrite """
        raise NotImplementedError("Implement this in child classes")

@Car.register("sportscar")
class SportsCar(Car):
    """ Alternate car """
    doors = Field(int, default=2)
    type = Field(unicode, default=u"sportscar")

    def drive(self):
        """ Overwritten """
        return True

@Car.register
class Convertible(SportsCar):
    """ New methods """

    _top_down = False

    type = Field(unicode, default=u"convertible")

    def toggle_roof(self):
        """ Opens / closes roof """
        self._top_down = not self._top_down
        return self._top_down

=======
    """ Testing inheritance """
    another_field = Field(str)

>>>>>>> ad4addab

class MogoTests(unittest.TestCase):

    def test_connect(self):
        conn = connect(DBNAME)
        self.assertTrue(isinstance(conn, pymongo.Connection))
        connection = Connection.instance()
        self.assertTrue(connection._database == DBNAME)
        conn.disconnect()

    def test_model(self):
        foo = Foo.new(bar=u'cheese')
        self.assertTrue(foo.bar == u'cheese')
        self.assertTrue(foo.dflt == u'dflt')
        self.assertTrue(foo.callme == u'funtimes')
        self.assertTrue(isinstance(foo.dtnow, datetime))
        foo.bar = u'model'
        self.assertTrue(foo.bar == u'model')

    def test_model_create(self):
        foo = Foo.create(bar=u"cheese")
        self.assertEqual(foo.bar, "cheese")
        self.assertEqual(Foo.find().count(), 1)

    def test_save_defaults(self):
        """
        test that default values get saved alongside other values when creating
        the model.
        """
        foo = Foo.new(bar=u'goat')
        id_ = foo.save(safe=True)
        raw_result = Foo._collection.find_one({"_id": id_})
        self.assertTrue(raw_result["dflt"] == u'dflt')

    def test_create_delete(self):
        conn = connect(DBNAME)
        foo = Foo.new()
        foo.bar = u'create_delete'
        idval = foo.save(safe=True)
        try:
            self.assertTrue(type(idval) is pymongo.objectid.ObjectId)
            self.assertTrue(foo.id == idval)
        finally:
            foo.delete()
            conn.disconnect()

    def test_find_one(self):
        conn = connect(DBNAME)
        foo = Foo.new()
        foo.bar = u'find_one'
        idval = foo.save(safe=True)
        foo2 = Foo.find_one({u'bar':u'find_one'})
        try:
            self.assertTrue(foo2._get_id() == idval)
            self.assertTrue(foo2 == foo)
        finally:
            foo.delete()
            conn.disconnect()

    def test_count(self):
        conn = connect(DBNAME)
        foo = Foo.new()
        foo.bar = u'count'
        foo.save(safe=True)
        count = Foo.count()
        try:
            self.assertTrue(count == 1)
        finally:
            foo.delete()
            conn.disconnect()

    def test_grab(self):
        conn = connect(DBNAME)
        foo = Foo.new()
        foo.bar = u'grab'
        idval = foo.save(safe=True)
        newfoo = Foo.grab(str(idval))
        try:
            self.assertTrue(newfoo != None)
            self.assertTrue(newfoo.id == idval)
        finally:
            foo.delete()
            conn.disconnect()

    def test_find(self):
        conn = connect(DBNAME)
        foo = Foo.new()
        foo.bar = u'find'
        foo.save(safe=True)
        foo2 = Foo.new()
        foo2.bar = u'find'
        foo2.save()
        result = Foo.find({'bar':u'find'})
        self.assertTrue(result.count() == 2)
        f = result[0] # should be first one
        try:
            self.assertTrue(type(f) is Foo)
            self.assertTrue(f.bar == u'find')
            for f in result:
                self.assertTrue(type(f) is Foo)
        finally:
            foo.delete()
            foo2.delete()
            conn.disconnect()

    def test_setattr_save(self):
        conn = connect(DBNAME)
        foo = Foo.new(bar=u"baz")
        foo.save(safe=True)
        self.assertTrue(Foo.grab(foo.id) != None)
        setattr(foo, "bar", u"quz")
        self.assertEqual(foo.bar, u"quz")
        self.assertEqual(getattr(foo, "bar"), "quz")
        foo.save(safe=True)
        result = Foo.grab(foo.id)
        self.assertEqual(result.bar, "quz")
        conn.disconnect()

    def test_save_over(self):
        conn = connect(DBNAME)
        foo = Foo.new()
        foo.bar = u'update'
        foo.save(safe=True)
        result = Foo.find_one({'bar':u'update'})
        result["hidden"] = True
        #result.bar = u"new update"
        setattr(result, "bar", u"new update")
        result.save(safe=True)
        result2 = Foo.find_one({'bar': 'new update'})
        self.assertEqual(result.id, result2.id)
        try:
            self.assertTrue(result == result2)
            self.assertTrue(result["hidden"])
            self.assertTrue(result2["hidden"])
            self.assertTrue(result2.bar == u'new update')
            self.assertTrue(result.bar == u'new update')
        finally:
            foo.delete()
            conn.disconnect()


    def test_flexible_fields(self):
        """ Test that anything can be passed in """
        try:
            mogo.AUTO_CREATE_FIELDS = True
            class Flexible(Model):
                pass
            instance = Flexible(foo="bar", age=5)
            instance.save(safe=True)
            self.assertEqual(instance["foo"], "bar")
            self.assertEqual(instance.foo, "bar")
            self.assertEqual(instance["age"], 5)
            self.assertEqual(instance.age, 5)

            retrieved = Flexible.find_one()
            self.assertTrue(retrieved == instance)
            # Test that the flexible fields were set
            self.assertEqual(instance.foo, "bar")
            self.assertEqual(instance.age, 5)
        finally:
            mogo.AUTO_CREATE_FIELDS = False


    def test_class_update(self):
        class Mod(Model):
            val = Field(int)
            mod = Field(int)

        for i in range(100):
            foo = Mod.new(val=i, mod=i%2)
            foo.save(safe=True)
        Mod.update({"mod": 1}, {"$set": {"mod": 0}}, safe=True)
        self.assertEquals(Mod.search(mod=0).count(), 51)
        Mod.update({"mod": 1}, {"$set": {"mod": 0}}, multi=True, safe=True)
        self.assertEquals(Mod.search(mod=0).count(), 100)

    def test_instance_update(self):
        class Mod(Model):
            val = Field(int)
            mod = Field(int)

        for i in range(100):
            foo = Mod.new(val=i, mod=i%2)
            foo.save(safe=True)
        foo = Mod.find_one({"mod": 1})
        self.assertRaises(TypeError, foo.update, mod=u"testing", safe=True)
        foo.update(mod=5, safe=True)
        self.assertEquals(foo.mod, 5)
        foo2 = Mod.grab(foo.id)
        self.assertEquals(foo2.mod, 5)
        self.assertEquals(Mod.search(mod=5).count(), 1)

    def test_ref(self):
        conn = connect(DBNAME)
        foo = Foo.new()
        foo.bar = u"ref"
        foo.save(safe=True)
        #result = Foo.find_one({"bar": "ref"})
        new = Foo.find_one({"bar": "ref"})
        #new.bar = "Testing"
        new.ref = foo
        new.save(safe=True)
        result2 = Foo.find_one({"bar": "ref"})
        try:
            self.assertTrue(result2.ref == foo)
        finally:
            result2.delete()
            conn.disconnect()

    def test_search(self):
        conn = connect(DBNAME)
        nothing = Foo.search(bar=u'whatever').first()
        self.assertEqual(nothing, None)
        foo = Foo.new()
        foo.bar = u"search"
        foo.save(safe=True)
        result = foo.search(bar=u"search")
        try:
            self.assertTrue(result.count() == 1)
            self.assertTrue(result.first() == foo)
        finally:
            foo.delete()
            conn.disconnect()

    def test_search_before_new(self):
        """ Testing the bug where fields are not populated before search. """
        class Bar(Model):
            field = Field()
        conn = connect(DBNAME)
        result_id = conn[DBNAME]["bar"].save({"field": "test"})
        result = Bar.search(field="test").first()
        self.assertEqual(result.id, result_id)
        conn.disconnect()


    def test_bad_remove(self):
        conn = connect(DBNAME)
        foo = Foo.new()
        foo.bar = u"bad_remove"
        foo.save(safe=True)
        try:
            self.assertRaises(TypeError, getattr, args=(foo, 'remove'))
        finally:
            foo.delete()
            conn.disconnect()

    def test_bad_drop(self):
        conn = connect(DBNAME)
        foo = Foo.new()
        foo.bar = u"bad_drop"
        foo.save(safe=True)
        try:
            self.assertRaises(TypeError, getattr, args=(foo, "drop"))
        finally:
            foo.delete()
            conn.disconnect()

    def test_search_ref(self):
        conn = connect(DBNAME)
        company = Company.new(name="Foo, Inc.")
        company.save()
        user = Person.new(name="Test", email="whatever@whatever.com")
        user.company = company
        user.save(safe=True)
        try:
            self.assertTrue(company.people.count() == 1)
        finally:
            user.delete()
            company.delete()
            conn.disconnect()

    def test_group(self):
        conn = pymongo.Connection()
        db = conn[DBNAME]
        for i in range(100):
            obj = {"alt": i % 2, "count": i}
            db.counter.save(obj, safe=True)
        class Counter(Model):
            pass

        result = Counter.group(
            key = { 'alt': 1 },
            condition = { 'alt': 0 },
            reduce = 'function (obj, prev) { prev.count += obj.count; }',
            initial = {'count': 0 }
        )
        self.assertEqual(result[0]['count'], 2450)

    def test_order(self):

        class OrderTest(Model):
            up = Field(int)
            down = Field(int)
            mod = Field(int)

        for i in range(100):
            obj = OrderTest.new(up=i, down=99-i, mod=i%10)
            obj.save()

        results = []
        query1 = OrderTest.search().order(up=DESC)
        query2 = OrderTest.search().order(mod=DESC).order(up=DESC)
        for obj in query1:
            results.append(obj.up)
            if len(results) == 5:
                break

        try:
            self.assertTrue(results == [99, 98, 97, 96, 95])
            mod_result = query2.first()
            self.assertTrue(mod_result.mod == 9)
            self.assertTrue(mod_result.up == 99)
        finally:
            OrderTest.remove()
            OrderTest.drop()

<<<<<<< HEAD
    def test_simple_inheritance(self):
        """ Test simple custom model inheritance """
=======
    def test_inheritance(self):
        """ Test model inheritance """
>>>>>>> ad4addab
        person = Person.new(name="Testing")
        subperson = SubPerson.new(name="Testing", another_field="foobar")
        person.save(safe=True)
        subperson.save(safe=True)
        self.assertEqual(Person.find().count(), 2)
        # Doesn't automatically return instances of proper type yet
        self.assertEqual(Person.find()[0].name, "Testing")
        self.assertEqual(Person.find()[1]['another_field'], "foobar")

<<<<<<< HEAD
    def test_poly_model_inheritance(self):
        """ Test the mogo support for model inheritance """
        self.assertEqual(Car._get_name(), SportsCar._get_name())
        self.assertEqual(Car._get_collection(), SportsCar._get_collection())
        car = Car()
        with self.assertRaises(NotImplementedError):
            car.drive()
        # FIXME: Split these tests up.
        self.assertEqual(car.doors, 4)
        self.assertEqual(car.wheels, 4)
        self.assertEqual(car.type, "car")
        car.save(safe=True)
        self.assertEqual(Car.find().count(), 1)
        car2 = Car.find().first()
        self.assertEqual(car, car2)
        self.assertEqual(car.copy(), car2.copy())
        self.assertTrue(isinstance(car2, Car))
        sportscar = SportsCar()
        sportscar.save(safe=True)
        self.assertTrue(sportscar.drive())
        self.assertEqual(sportscar.doors, 2)
        self.assertEqual(sportscar.wheels, 4)
        self.assertEqual(sportscar.type, "sportscar")
        self.assertEqual(SportsCar.find().count(), 1)
        sportscar = SportsCar.find().first()
        self.assertEqual(sportscar.doors, 2)
        self.assertEqual(sportscar.type, "sportscar")
        self.assertEqual(Car.find().count(), 2)
        sportscar2 = Car.find({"doors":2}).first()
        self.assertTrue(isinstance(sportscar2, SportsCar))
        self.assertTrue(sportscar2.drive())
        convertible = Car(type=u"convertible")
        convertible.save(safe=True)
        self.assertEqual(convertible.doors, 2)
        self.assertTrue(convertible.toggle_roof())
        self.assertFalse(convertible.toggle_roof())

        all_cars = list(Car.find())
        self.assertEqual(len(all_cars), 3)
        car, sportscar, convertible = all_cars
        self.assertTrue(isinstance(car, Car))
        self.assertTrue(isinstance(sportscar, SportsCar))
        self.assertTrue(isinstance(convertible, Convertible))

        self.assertEqual(SportsCar.search().count(), 1)

        self.assertEqual(Convertible.find_one(), convertible)

    def test_representation_methods(self):
        """ Test __repr__, __str__, and __unicode__ """
        repr_result = Foo().__repr__()
        str_result = Foo().__str__()
        unicode_result = Foo().__unicode__()
        hypo = "FOOBAR"
        self.assertTrue(repr_result == str_result == unicode_result == hypo)

    def test_session(self):
        """ Test using a session on a model """
        foo = Foo()
        foo.save(safe=True)
        self.assertEqual(Foo.find().count(), 1)
        session = mogo.session(ALTDB)
        session.connect()
        FooWrapped = Foo.use(session)
        self.assertEqual(FooWrapped._get_name(), Foo._get_name())
        self.assertEqual(FooWrapped.find().count(), 0)
        coll = session.connection.get_collection("foo")
        self.assertEqual(coll.find().count(), 0)
        foo2 = FooWrapped()
        foo2.save(safe=True)
        self.assertEqual(coll.find().count(), 1)
        session.disconnect()

    def test_connection_with_statement(self):
        """ Test the with statement alternate connection """
        with mogo.session(ALTDB) as s:
            foo = Foo.use(s)(bar=u"testing_with_statement")
            foo.save(safe=True)
            results = Foo.use(s).find({"bar": "testing_with_statement"})
            self.assertEqual(results.count(), 1)
            result = results.first()
            self.assertEqual(result, foo)
        count = Foo.find().count()
        self.assertEqual(count, 0)

=======
    def test_constant_field(self):
        """ Test the ConstantField """
        class ConstantModel(Model):
            name = Field(unicode, required=True)
            constant = ConstantField(int, required=True)

        # this is fine
        model = ConstantModel(name=u"whatever", constant=10)
        self.assertEqual(10, model.constant)
        # as is this
        model.constant = 5
        model.save(safe=True)
        self.assertEqual(5, model.constant)

        # this is also okay (since it's the same value)
        model.constant = 5
        self.assertEqual(5, model.constant)
        # but this is not allowed
        def set_constant():
            model.constant = 10

        self.assertRaises(ValueError, set_constant)
        self.assertEqual(5, model.constant)

    def test_custom_callbacks(self):
        """ Test the various set and get callback options. """
        class CustomField(Field):

            def _get_callback(self, instance, value):
                return 5

            def _set_callback(self, instance, value):
                return 8

        def custom_get(instance, value):
            return 1

        def custom_set(instance, value):
            return 2

        class CustomModel(Model):
            custom1 = Field(get_callback=custom_get, set_callback=custom_set)
            custom2 = CustomField()
            custom3 = CustomField(get_callback=custom_get,
                set_callback=custom_set)

        custom_model = CustomModel()
        self.assertEqual(1, custom_model.custom1)
        custom_model.custom1 = 15
        self.assertEqual(2, custom_model["custom1"])
        self.assertEqual(5, custom_model.custom2)
        custom_model.custom2 = 15
        self.assertEqual(8, custom_model["custom2"])
        self.assertEqual(1, custom_model.custom3)
        custom_model.custom3 = 15
        self.assertEqual(2, custom_model["custom3"])

    def test_first(self):
        conn = connect(DBNAME)
        foo = Foo.new()
        foo.bar = u"search"
        foo.save(safe=True)
        for x in xrange(3):
            foo_x = Foo.new()
            foo_x.bar = u"search"
            foo_x.save(safe=True)
        result = foo.first(bar=u"search")
        try:
            self.assertTrue(result == foo)
        finally:
            foo.delete()
            conn.disconnect()
>>>>>>> ad4addab

    def tearDown(self):
        conn = pymongo.Connection()
        if DELETE:
            conn.drop_database(DBNAME)
            conn.drop_database(ALTDB)
        conn.disconnect()

if __name__ == '__main__':
    if '--no-drop' in sys.argv:
        DELETE = False
        sys.argv.remove('--no-drop')
    unittest.main()<|MERGE_RESOLUTION|>--- conflicted
+++ resolved
@@ -17,11 +17,8 @@
 
 import unittest
 import mogo
-<<<<<<< HEAD
 from mogo import PolyModel, Model, connect, Field, ReferenceField, DESC
-=======
-from mogo import Model, connect, Field, ReferenceField, DESC, ConstantField
->>>>>>> ad4addab
+from mogo import ConstantField
 from mogo.connection import Connection
 import pymongo
 import pymongo.objectid
@@ -58,8 +55,7 @@
     email = Field(str)
 
 class SubPerson(Person):
-<<<<<<< HEAD
-    """ Testing simple inheritance """
+    """ Testing inheritance """
     another_field = Field(str)
 
 
@@ -99,12 +95,6 @@
         """ Opens / closes roof """
         self._top_down = not self._top_down
         return self._top_down
-
-=======
-    """ Testing inheritance """
-    another_field = Field(str)
-
->>>>>>> ad4addab
 
 class MogoTests(unittest.TestCase):
 
@@ -421,13 +411,8 @@
             OrderTest.remove()
             OrderTest.drop()
 
-<<<<<<< HEAD
     def test_simple_inheritance(self):
         """ Test simple custom model inheritance """
-=======
-    def test_inheritance(self):
-        """ Test model inheritance """
->>>>>>> ad4addab
         person = Person.new(name="Testing")
         subperson = SubPerson.new(name="Testing", another_field="foobar")
         person.save(safe=True)
@@ -437,7 +422,6 @@
         self.assertEqual(Person.find()[0].name, "Testing")
         self.assertEqual(Person.find()[1]['another_field'], "foobar")
 
-<<<<<<< HEAD
     def test_poly_model_inheritance(self):
         """ Test the mogo support for model inheritance """
         self.assertEqual(Car._get_name(), SportsCar._get_name())
@@ -523,7 +507,6 @@
         count = Foo.find().count()
         self.assertEqual(count, 0)
 
-=======
     def test_constant_field(self):
         """ Test the ConstantField """
         class ConstantModel(Model):
@@ -596,7 +579,6 @@
         finally:
             foo.delete()
             conn.disconnect()
->>>>>>> ad4addab
 
     def tearDown(self):
         conn = pymongo.Connection()
