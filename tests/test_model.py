--- conflicted
+++ resolved
@@ -1,11 +1,7 @@
 """ Various tests for the Model class """
 
 import mogo
-<<<<<<< HEAD
 from mogo.model import PolyModel, Model, InvalidUpdateCall, UnknownField
-=======
-from mogo.model import Model, InvalidUpdateCall, UnknownField
->>>>>>> ad4addab
 from mogo.field import ReferenceField, Field, EmptyRequiredField
 import unittest
 
@@ -23,13 +19,8 @@
     field = Field()
     required = Field(required=True)
     default = Field(default="default")
-<<<<<<< HEAD
-    callback = Field(get_callback=lambda x: "foo",
-                     set_callback=lambda x: "bar")
-=======
     callback = Field(get_callback=lambda x, y: "foo",
                      set_callback=lambda x, y: "bar")
->>>>>>> ad4addab
     reference = ReferenceField(Ref)
     _ignore_me = Field()
 
@@ -46,7 +37,6 @@
 class ChildRef(Ref):
     pass
 
-<<<<<<< HEAD
 class Person(PolyModel):
 
     @classmethod
@@ -74,8 +64,6 @@
     def walk(self):
         """ Overwriting a method """
         return False
-=======
->>>>>>> ad4addab
 
 class MogoTestModel(unittest.TestCase):
 
@@ -113,12 +101,8 @@
         """ Tests the ability to add a field. """
         class Testing(Model):
             pass
-<<<<<<< HEAD
-        Testing.add_field("foo", Field(unicode, set_callback=lambda x: u"bar"))
-=======
         Testing.add_field("foo", Field(unicode,
             set_callback=lambda x, y: u"bar"))
->>>>>>> ad4addab
         self.assertTrue(isinstance(Testing.foo, Field))
         testing = Testing(foo=u"whatever")
         self.assertEqual(testing["foo"], u"bar")
@@ -163,7 +147,6 @@
         foo = Foo()
         child_ref = ChildRef(_id="testing") # hardcoding id
         foo.reference = child_ref
-<<<<<<< HEAD
         self.assertEqual(foo["reference"].id, child_ref.id)
 
     def test_inheritance(self):
@@ -189,7 +172,4 @@
         self.assertTrue(infant.crawl())
         self.assertFalse(infant.walk())
         infant2 = Person(age=3, role=u"infant")
-        self.assertTrue(isinstance(infant2, Infant))
-=======
-        self.assertEqual(foo["reference"].id, child_ref.id)
->>>>>>> ad4addab
+        self.assertTrue(isinstance(infant2, Infant))