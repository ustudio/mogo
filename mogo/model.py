--- conflicted
+++ resolved
@@ -327,12 +327,7 @@
         """
         return self._get_id()
 
-<<<<<<< HEAD
     _id = id # for nod
-=======
-    #blame @nod
-    _id = id
->>>>>>> 87ffab39
 
     @classmethod
     def find_one(cls, *args, **kwargs):
