""" The basic field attributes. """

from pymongo.dbref import DBRef

class EmptyRequiredField(Exception):
    """ Raised when a required field is not set on the model instance. """
    pass

class Field(object):
    """
    This class may eventually do type-checking, default values,
    etc. but for right now it's for subclassing and glorified
    documentation.
    """

    default = None
    value_type = None

    def __init__(self, value_type=None, **kwargs):
        self.value_type = value_type
        self.required = kwargs.get("required", False) is True
        self.default = kwargs.get("default", None)
        set_callback = getattr(self, "_set_callback", None)
        get_callback = getattr(self, "_get_callback", None)
        self._set_callback = kwargs.get("set_callback", set_callback)
        self._get_callback = kwargs.get("get_callback", get_callback)
        self.id = id(self)
        self._field_name = kwargs.get("field_name", None)

    def __get__(self, instance, klass=None):
        if instance is None:
            # Classes see the descriptor itself
            return self
        value = self._get_value(instance)
        return value

    def _get_field_name(self, model_instance):
        """ Try to retrieve field name from instance """
        if self._field_name:
            return self._field_name
        fields = getattr(model_instance, "_fields")
        return fields[self.id]

    def _get_value(self, instance):
        """ Retrieve the value from the instance """
        field_name = self._get_field_name(instance)
        if not instance.has_key(field_name):
            if self.required:
                raise EmptyRequiredField("'%s' is required but is empty."
                                         % field_name)
            else:
                instance[field_name] = self._get_default()
        value = instance[field_name]
        if self._get_callback:
            value = self._get_callback(instance, value)
        return value

    def _get_default(self):
        """ Retrieve the default value and return it """
        if callable(self.default):
            return self.default()
        else:
            return self.default

    def _check_value_type(self, value):
        """ Verifies that a value is the proper type """
        if value is not None and self.value_type is not None:
            valid = isinstance(value, self.value_type)
            if not valid:
                return False
        return True

    def __set__(self, instance, value):
        value_type = type(value)
        if not self._check_value_type(value):
            raise TypeError("Invalid type %s instead of %s" %
                (value_type, self.value_type)
            )
        if self._set_callback:
<<<<<<< HEAD
            value = self._set_callback(value)
=======
            value = self._set_callback(instance, value)
>>>>>>> ad4addab
        field_name = self._get_field_name(instance)
        instance[field_name] = value


class ReferenceField(Field):
    """ Simply holds information about the reference model. """

    def __init__(self, model, **kwargs):
        kwargs.setdefault("set_callback", self._set_callback)
        kwargs.setdefault("get_callback", self._get_callback)
        super(ReferenceField, self).__init__(model, **kwargs)
        self.model = model

    def _set_callback(self, instance, value):
        """ Resolves a Model to a DBRef """
        if value:
            value = DBRef(self.model._get_name(), value.id)
        return value

    def _get_callback(self, instance, value):
        """ Retrieves the id, then retrieves the model from the db """
        if value:
            # Should be a DBRef
            return self.model.find_one({"_id": value.id})
        return value

class ConstantField(Field):
    """ Doesn't let you change the value after setting it. """

    def _set_callback(self, instance, value):
        """ Block changing values from being set. """
        if instance._get_id() and value is not self._get_value(instance):
            raise ValueError("Constant fields cannot be altered after saving.")
        return value
<|MERGE_RESOLUTION|>--- conflicted
+++ resolved
@@ -77,11 +77,7 @@
                 (value_type, self.value_type)
             )
         if self._set_callback:
-<<<<<<< HEAD
-            value = self._set_callback(value)
-=======
             value = self._set_callback(instance, value)
->>>>>>> ad4addab
         field_name = self._get_field_name(instance)
         instance[field_name] = value
 
